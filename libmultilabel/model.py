--- conflicted
+++ resolved
@@ -142,14 +142,9 @@
         # Run forward
         target_labels = inputs['label']
         outputs = self.network(inputs['text'])
-<<<<<<< HEAD
+
         pred_logits = outputs['logits'] if isinstance(outputs, dict) else outputs
         loss = F.binary_cross_entropy_with_logits(pred_logits, target_labels)
-=======
-        logits = outputs['logits']
-        loss = F.binary_cross_entropy_with_logits(logits, target_labels)
-        batch_label_scores = torch.sigmoid(logits)
->>>>>>> f8a22f47
 
         # Update parameters
         self.optimizer.zero_grad()
