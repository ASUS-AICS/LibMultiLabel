from abc import abstractmethod
from argparse import Namespace

import numpy as np
import pytorch_lightning as pl
import torch
import torch.nn.functional as F
import torch.optim as optim

from . import networks
from .utils import dump_log, argsort_top_k
from .metrics import get_metrics, tabulate_metrics


class Model(pl.LightningModule):
    """Abstract class handling Pytorch Lightning training flow

    Args:
        model_name (str): Network name (i.e., CAML, KimCNN, or XMLCNN).
        classes (list): List of class names.
        word_dict (torchtext.vocab.Vocab): A vocab object which maps tokens to indices.
        init_weight (str, optional): Weight initialization to be used. Defaults to None.
        log_path (str): Path to a directory holding the log files and models.
        network_config (dict): The configuration of a network.
        learning_rate (float, optional): Learning rate for optimizer. Defaults to 0.0001.
        optimizer (str, optional): Optimizer name (i.e., sgd, adam, or adamw). Defaults to 'adam'.
        momentum (float, optional): Momentum factor for SGD only. Defaults to 0.9.
        weight_decay (int, optional): Weight decay factor. Defaults to 0.
        metric_threshold (float, optional): Thresholds to monitor for metrics. Defaults to 0.5.
        monitor_metrics (list, optional): Metrics to monitor while validating. Defaults to None.
        silent (bool, optional): Enable silent mode. Defaults to False.
        save_k_predictions (int, optional): Save top k predictions on test set. Defaults to 0.
    """
    def __init__(
        self,
        model_name,
        classes,
        word_dict,
        init_weight=None,
        log_path=None,
        network_config=None,
        learning_rate=0.0001,
        optimizer='adam',
        momentum=0.9,
        weight_decay=0,
        metric_threshold=0.5,
        monitor_metrics=None,
        silent=False,
        save_k_predictions=0,
        **kwargs
    ):
        super().__init__()

        self.save_hyperparameters()
        self.word_dict = word_dict
        self.classes = classes
        self.num_classes = len(self.classes)

        # optimizer
        self.learning_rate = learning_rate
        self.optimizer = optimizer
        self.momentum = momentum
        self.weight_decay = weight_decay

        # dump log
        self.log_path = log_path
        self.silent = silent
        self.save_k_predictions = save_k_predictions

        # metrics for evaluation
        self.eval_metric = get_metrics(metric_threshold, monitor_metrics,
                                       self.num_classes)

        embed_vecs = self.word_dict.vectors
        self.network = getattr(networks, model_name)(
            embed_vecs=embed_vecs,
            num_classes=self.num_classes,
            **network_config
        )
        if init_weight is not None:
            init_weight = networks.get_init_weight_func(
                init_weight=init_weight)
            self.apply(init_weight)

    def configure_optimizers(self):
        """Initialize an optimizer for the free parameters of the network.
        """
        parameters = [p for p in self.parameters() if p.requires_grad]
        optimizer_name = self.optimizer
        if optimizer_name == 'sgd':
            optimizer = optim.SGD(parameters, self.learning_rate,
                                  momentum=self.momentum,
                                  weight_decay=self.weight_decay)
        elif optimizer_name == 'adam':
            optimizer = optim.Adam(parameters,
                                   weight_decay=self.weight_decay,
                                   lr=self.learning_rate)
        elif optimizer_name == 'adamw':
            optimizer = optim.AdamW(parameters,
                                    weight_decay=self.weight_decay,
                                    lr=self.learning_rate)
        else:
            raise RuntimeError(
                'Unsupported optimizer: {self.optimizer}')

        torch.nn.utils.clip_grad_value_(parameters, 0.5)

        return optimizer

    def shared_step(self, batch):
        """Return loss and predicted logits of the network.

        Args:
            batch (dict): A batch of text and label.

        Returns:
            loss (Tensor): Binary cross-entropy between target and predict logits.
            pred_logits (Tensor): The predict logits (batch_size, num_classes).
        """
        target_labels = batch['label']
        outputs = self.network(batch['text'])
        pred_logits = outputs['logits']
        loss = F.binary_cross_entropy_with_logits(pred_logits, target_labels.float())
        return loss, pred_logits

    def training_step(self, batch, batch_idx):
        loss, _ = self.shared_step(batch)
        return loss

    def validation_step(self, batch, batch_idx):
        return self._shared_eval_step(batch, batch_idx)

    def validation_step_end(self, batch_parts):
        return self._shared_eval_step_end(batch_parts)

    def validation_epoch_end(self, step_outputs):
        return self._shared_eval_epoch_end(step_outputs, 'val')

    def test_step(self, batch, batch_idx):
        return self._shared_eval_step(batch, batch_idx)

    def test_step_end(self, batch_parts):
        return self._shared_eval_step_end(batch_parts)

    def test_epoch_end(self, step_outputs):
        return self._shared_eval_epoch_end(step_outputs, 'test')

    def _shared_eval_step(self, batch, batch_idx):
        loss, pred_logits = self.shared_step(batch)
        return {'loss': loss,
                'pred_scores': torch.sigmoid(pred_logits),
                'target': batch['label']}

    def _shared_eval_step_end(self, batch_parts):
        return self.eval_metric.update(batch_parts['pred_scores'], batch_parts['target'])

    def _shared_eval_epoch_end(self, step_outputs, split):
        metric_dict = self.eval_metric.compute()
        self.log_dict(metric_dict)
        for k, v in metric_dict.items():
            metric_dict[k] = v.item()
        dump_log(metrics=metric_dict, split=split, log_path=self.log_path)
        self.print(tabulate_metrics(metric_dict, split))
        self.eval_metric.reset()
        return metric_dict

    def predict_step(self, batch, batch_idx, dataloader_idx):
        """`predict_step` is triggered when calling `trainer.predict()`.
        This function is used to get the top-k labels and their prediction scores.

        Args:
            batch (dict): A batch of text and label.
            batch_idx (int): Index of current batch.
            dataloader_idx (int): Index of current dataloader.

        Returns:
            dict: Top k label indexes and the prediction scores.
        """
        _, pred_logits = self.shared_step(batch)
        pred_scores = pred_logits.detach().cpu().numpy()
        k = self.save_k_predictions
        top_k_idx = argsort_top_k(pred_scores, k, axis=1)
        top_k_scores = np.take_along_axis(pred_scores, top_k_idx, axis=1)

        return {'top_k_pred': top_k_idx,
                'top_k_pred_scores': top_k_scores}

    def print(self, *args, **kwargs):
        """Prints only from process 0 and not in silent mode. Use this in any
        distributed mode to log only once."""

<<<<<<< HEAD
        if init_weight is not None:
            init_weight = networks.get_init_weight_func(init_weight=init_weight)
            self.apply(init_weight)

    def shared_step(self, batch):
        target_labels = batch['label']
        outputs = self.network(batch['text'])
        pred_logits = outputs['logits']
        loss = F.binary_cross_entropy_with_logits(pred_logits, target_labels)
        return loss, pred_logits
=======
        if not self.silent:
            # print() in LightningModule to print only from process 0
            super().print(*args, **kwargs)
>>>>>>> 6cb556b6
<|MERGE_RESOLUTION|>--- conflicted
+++ resolved
@@ -47,6 +47,7 @@
         monitor_metrics=None,
         silent=False,
         save_k_predictions=0,
+        device=None, # for reproducing model
         **kwargs
     ):
         super().__init__()
@@ -76,7 +77,7 @@
             embed_vecs=embed_vecs,
             num_classes=self.num_classes,
             **network_config
-        )
+        ).to(device)
         if init_weight is not None:
             init_weight = networks.get_init_weight_func(
                 init_weight=init_weight)
@@ -189,19 +190,6 @@
         """Prints only from process 0 and not in silent mode. Use this in any
         distributed mode to log only once."""
 
-<<<<<<< HEAD
-        if init_weight is not None:
-            init_weight = networks.get_init_weight_func(init_weight=init_weight)
-            self.apply(init_weight)
-
-    def shared_step(self, batch):
-        target_labels = batch['label']
-        outputs = self.network(batch['text'])
-        pred_logits = outputs['logits']
-        loss = F.binary_cross_entropy_with_logits(pred_logits, target_labels)
-        return loss, pred_logits
-=======
         if not self.silent:
             # print() in LightningModule to print only from process 0
-            super().print(*args, **kwargs)
->>>>>>> 6cb556b6
+            super().print(*args, **kwargs)