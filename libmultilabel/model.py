--- conflicted
+++ resolved
@@ -57,28 +57,12 @@
         self.save_k_predictions = save_k_predictions
 
         # metrics for evaluation
-<<<<<<< HEAD
-        self.eval_metric = get_metrics(metric_threshold, monitor_metrics,
-                                       self.num_classes)
-
-        embed_vecs = self.word_dict.vectors
-        self.network = getattr(networks, model_name)(
-            embed_vecs=embed_vecs,
-            num_classes=self.num_classes,
-            **network_config
-        ).to(device)
-        if init_weight is not None:
-            init_weight = networks.get_init_weight_func(
-                init_weight=init_weight)
-            self.apply(init_weight)
-=======
         self.eval_metric = get_metrics(metric_threshold, monitor_metrics, num_classes)
 
     @abstractmethod
     def shared_step(self, batch):
         """Return loss and predicted logits"""
         return NotImplemented
->>>>>>> 77c4681a
 
     def configure_optimizers(self):
         """Initialize an optimizer for the free parameters of the network.
