--- conflicted
+++ resolved
@@ -89,11 +89,8 @@
     shuffle=False,
     data_workers=4,
     tokenizer=None,
-<<<<<<< HEAD
     label_desc_idx=None,
-=======
     add_special_tokens=False
->>>>>>> 3719f0f8
 ):
     """Create a pytorch DataLoader.
 
@@ -112,8 +109,8 @@
     Returns:
         torch.utils.data.DataLoader: A pytorch DataLoader.
     """
-<<<<<<< HEAD
-    dataset = TextDataset(data, word_dict, classes, max_seq_length, tokenizer=tokenizer)
+    dataset = TextDataset(data, word_dict, classes, max_seq_length, tokenizer=tokenizer,
+                          add_special_tokens=add_special_tokens)
     if label_desc_idx is not None:
         def collate_fn(data_batch):
             batch = generate_batch(data_batch)
@@ -121,10 +118,6 @@
             return batch
     else:
         collate_fn = generate_batch
-=======
-    dataset = TextDataset(data, word_dict, classes, max_seq_length, tokenizer=tokenizer,
-                          add_special_tokens=add_special_tokens)
->>>>>>> 3719f0f8
     dataset_loader = torch.utils.data.DataLoader(
         dataset,
         batch_size=batch_size,
@@ -272,22 +265,7 @@
     vocabs.set_default_index(vocabs[UNK])
     logging.info(f'Read {len(vocabs)} vocabularies.')
 
-<<<<<<< HEAD
-    load_embedding_from_file = os.path.exists(embed_file)
-    if load_embedding_from_file:
-        logging.info(f'Load pretrained embedding from file: {embed_file}.')
-        embedding_weights = get_embedding_weights_from_file(vocabs, embed_file, silent)
-        dim = torch.as_tensor(embedding_weights).shape[1]
-        vocabs.set_vectors(vocabs.stoi, torch.Tensor(embedding_weights), dim=dim)
-    else:
-        logging.info(f'Load pretrained embedding from torchtext.')
-        vocabs.load_vectors(embed_file, cache=embed_cache_dir)
-        for i, vec in enumerate(vocabs.vectors):
-            if i > 1 and not vec.any():
-                vocabs.vectors[i].normal_() # random initialize unknown tokens
-=======
     embedding_weights = get_embedding_weights_from_file(vocabs, embed_file, silent, embed_cache_dir)
->>>>>>> 3719f0f8
 
     if normalize_embed:
         # To have better precision for calculating the normalization, we convert the original
