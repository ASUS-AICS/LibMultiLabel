--- conflicted
+++ resolved
@@ -161,18 +161,11 @@
     Returns:
         pandas.DataFrame: Data composed of index, label, and tokenized text.
     """
-<<<<<<< HEAD
     assert isinstance(data, (str, pathlib.Path, pd.DataFrame)), "Data must be from a file or pandas dataframe."
     if isinstance(data, (str, pathlib.Path)):
         logging.info(f'Load data from {data}.')
         data = pd.read_csv(data, sep='\t', header=None,
                            on_bad_lines='warn', quoting=csv.QUOTE_NONE).fillna('')
-=======
-    assert isinstance(data, str) or isinstance(data, pd.DataFrame), "Data must be from a file or pandas dataframe."
-    if isinstance(data, str):
-        logging.info(f"Load data from {data}.")
-        data = pd.read_csv(data, sep="\t", header=None, on_bad_lines="warn", quoting=csv.QUOTE_NONE).fillna("")
->>>>>>> 2f108e15
     data = data.astype(str)
     if data.shape[1] == 2:
         data.columns = ["label", "text"]
@@ -386,15 +379,9 @@
         if embed_file not in pretrained_aliases:
             raise ValueError(
                 "Got embed_file {}, but allowed pretrained "
-<<<<<<< HEAD
                 "vectors are {}".format(
                     embed_file, list(pretrained_aliases.keys())))
         vector_dict = pretrained_aliases[embed_file](cache=str(cache))
-=======
-                "vectors are {}".format(embed_file, list(pretrained_aliases.keys()))
-            )
-        vector_dict = pretrained_aliases[embed_file](cache=cache)
->>>>>>> 2f108e15
         embed_size = vector_dict.dim
 
     embedding_weights = torch.zeros(len(word_dict), embed_size)
