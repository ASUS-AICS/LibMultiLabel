--- conflicted
+++ resolved
@@ -1,10 +1,6 @@
 import torch.nn as nn
 
-<<<<<<< HEAD
 from .bert_attn import BERTAttention
-from .bigru import BiGRU
-=======
->>>>>>> 31787170
 from .caml import CAML
 from .kim_cnn import KimCNN
 from .xml_cnn import XMLCNN
