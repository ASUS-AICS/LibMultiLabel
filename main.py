import argparse
import logging
import yaml

from pytorch_lightning.utilities.parsing import AttributeDict

# from libmultilabel import linear
from torch_trainer import TorchTrainer
from libmultilabel.utils import Timer


def get_config():
    parser = argparse.ArgumentParser(
        add_help=False,
        description='multi-label learning for text classification')

    # load params from config file
    parser.add_argument('-c', '--config', help='Path to configuration file')
    args, _ = parser.parse_known_args()
    config = {}
    if args.config:
        with open(args.config) as fp:
            config = yaml.load(fp, Loader=yaml.SafeLoader)

    # path / directory
    parser.add_argument('--data_dir', default='./data/rcv1',
                        help='The directory to load data (default: %(default)s)')
    parser.add_argument('--result_dir', default='./runs',
                        help='The directory to save checkpoints and logs (default: %(default)s)')

    # data
    parser.add_argument('--data_name', default='rcv1',
                        help='Dataset name (default: %(default)s)')
    parser.add_argument('--train_path',
                        help='Path to training data (default: [data_dir]/train.txt)')
    parser.add_argument('--val_path',
                        help='Path to validation data (default: [data_dir]/valid.txt)')
    parser.add_argument('--test_path',
                        help='Path to test data (default: [data_dir]/test.txt)')
    parser.add_argument('--val_size', type=float, default=0.2,
                        help='Training-validation split: a ratio in [0, 1] or an integer for the size of the validation set (default: %(default)s).')
    parser.add_argument('--min_vocab_freq', type=int, default=1,
                        help='The minimum frequency needed to include a token in the vocabulary (default: %(default)s)')
    parser.add_argument('--max_seq_length', type=int, default=500,
                        help='The maximum number of tokens of a sample (default: %(default)s)')
    parser.add_argument('--shuffle', type=bool, default=True,
                        help='Whether to shuffle training data before each epoch (default: %(default)s)')

    # train
    parser.add_argument('--seed', type=int,
                        help='Random seed (default: %(default)s)')
    parser.add_argument('--epochs', type=int, default=10000,
                        help='Number of epochs to train (default: %(default)s)')
    parser.add_argument('--batch_size', type=int, default=16,
                        help='Size of training batches (default: %(default)s)')
    parser.add_argument('--optimizer', default='adam', choices=['adam', 'sgd'],
                        help='Optimizer: SGD or Adam (default: %(default)s)')
    parser.add_argument('--learning_rate', type=float, default=0.0001,
                        help='Learning rate for optimizer (default: %(default)s)')
    parser.add_argument('--weight_decay', type=float, default=0,
                        help='Weight decay factor (default: %(default)s)')
    parser.add_argument('--momentum', type=float, default=0.9,
                        help='Momentum factor for SGD only (default: %(default)s)')
    parser.add_argument('--patience', type=int, default=5,
                        help='Number of epochs to wait for improvement before early stopping (default: %(default)s)')
    parser.add_argument('--normalize_embed', action='store_true',
                        help='Whether the embeddings of each word is normalized to a unit vector (default: %(default)s)')

    # model
    parser.add_argument('--model_name', default='KimCNN',
                        help='Model to be used (default: %(default)s)')
    parser.add_argument('--init_weight', default='kaiming_uniform',
                        help='Weight initialization to be used (default: %(default)s)')
    parser.add_argument('--activation', default='relu',
                        help='Activation function to be used (default: %(default)s)')
    parser.add_argument('--num_filter_per_size', type=int, default=128,
                        help='Number of filters in convolutional layers in each size (default: %(default)s)')
    parser.add_argument('--filter_sizes', type=int, nargs='+',
                        default=[4], help='Size of convolutional filters (default: %(default)s)')
    parser.add_argument('--dropout', type=float, default=0.2,
                        help='Optional specification of dropout (default: %(default)s)')
    parser.add_argument('--dropout2', type=float, default=0.2,
                        help='Optional specification of the second dropout (default: %(default)s)')
    parser.add_argument('--num_pool', type=int, default=1,
                        help='Number of pool for dynamic max-pooling (default: %(default)s)')

    # eval
    parser.add_argument('--eval_batch_size', type=int, default=256,
                        help='Size of evaluating batches (default: %(default)s)')
    parser.add_argument('--metric_threshold', type=float, default=0.5,
                        help='Thresholds to monitor for metrics (default: %(default)s)')
    parser.add_argument('--monitor_metrics', nargs='+', default=['P@1', 'P@3', 'P@5'],
                        help='Metrics to monitor while validating (default: %(default)s)')
    parser.add_argument('--val_metric', default='P@1',
                        help='The metric to monitor for early stopping (default: %(default)s)')

    # pretrained vocab / embeddings
    parser.add_argument('--vocab_file', type=str,
                        help='Path to a file holding vocabuaries (default: %(default)s)')
    parser.add_argument('--embed_file', type=str,
                        help='Path to a file holding pre-trained embeddings (default: %(default)s)')
    parser.add_argument('--label_file', type=str,
                        help='Path to a file holding all labels (default: %(default)s)')

    # log
    parser.add_argument('--save_k_predictions', type=int, nargs='?', const=100, default=0,
                        help='Save top k predictions on test set. k=%(const)s if not specified. (default: %(default)s)')
    parser.add_argument('--predict_out_path',
                        help='Path to the an output file holding top k label results (default: %(default)s)')

    # others
    parser.add_argument('--linear', action='store_true',
                        help='Train linear model')
    parser.add_argument('--cpu', action='store_true',
                        help='Disable CUDA')
    parser.add_argument('--silent', action='store_true',
                        help='Enable silent mode')
    parser.add_argument('--data_workers', type=int, default=4,
                        help='Use multi-cpu core for data pre-processing (default: %(default)s)')
    parser.add_argument('--embed_cache_dir', type=str,
                        help='For parameter search only: path to a directory for storing embeddings for multiple runs. (default: %(default)s)')
    parser.add_argument('--eval', action='store_true',
                        help='Only run evaluation on the test set (default: %(default)s)')
    parser.add_argument('--checkpoint_path',
                        help='The checkpoint to warm-up with (default: %(default)s)')
    parser.add_argument('-h', '--help', action='help')

    parser.set_defaults(**config)
    args = parser.parse_args()
    config = AttributeDict(vars(args))
    return config


def check_config(config):
    """Check if the configuration has invalid arguments.

    Args:
        config (AttributeDict): Config of the experiment from `get_args`.
    """
    if config.model_name == 'XMLCNN' and config.seed is not None:
        raise ValueError("nn.AdaptiveMaxPool1d doesn't have a deterministic implementation but seed is"
                         "specified. Please do not specify seed.")


def main():
    # Get config
    config = get_config()
    check_config(config)

    # Set up logger
    log_level = logging.WARNING if config.silent else logging.INFO
    logging.basicConfig(
        level=log_level, format='%(asctime)s %(levelname)s:%(message)s')

    if config.linear:
        # load raw texts and generate tfidf, or load tfidf
        pass
    else:
<<<<<<< HEAD
        if config.checkpoint_path:
            model = Model.load_from_checkpoint(
                config.checkpoint_path, device=device,
                model_name=config.model_name, silent=config.silent)
        else:
            word_dict = data_utils.load_or_build_text_dict(
                dataset=datasets['train'],
                vocab_file=config.vocab_file,
                min_vocab_freq=config.min_vocab_freq,
                embed_file=config.embed_file,
                embed_cache_dir=config.embed_cache_dir,
                silent=config.silent,
                normalize_embed=config.normalize_embed
            )
            classes = data_utils.load_or_build_label(datasets, config.label_file, config.silent)
            network = getattr(networks, config.model_name)(
                embed_vecs=word_dict.vectors,
                num_classes=len(classes),
                **dict(config.network_config)
            ).to(device)
            if config.init_weight is not None:
                init_weight = networks.get_init_weight_func(
                    init_weight=config.init_weight)
                network.apply(init_weight)

            model = Model(
                classes=classes,
                word_dict=word_dict,
                network=network,
                log_path=log_path,
                **dict(config)
            )

        # Set up dataset loader
        train_loader = data_utils.get_dataset_loader(
            data=datasets['train'],
            word_dict=model.word_dict,
            classes=model.classes,
            device=device,
            max_seq_length=config.max_seq_length,
            batch_size=config.batch_size,
            shuffle=config.shuffle,
            data_workers=config.data_workers
        )
        val_loader = data_utils.get_dataset_loader(
            data=datasets['val'],
            word_dict=model.word_dict,
            classes=model.classes,
            device=device,
            max_seq_length=config.max_seq_length,
            batch_size=config.eval_batch_size,
            data_workers=config.data_workers
        )

        # Start training
        trainer.fit(model, train_loader, val_loader)
        logging.info(f'Loading best model from `{checkpoint_callback.best_model_path}`...')
        model = Model.load_from_checkpoint(checkpoint_callback.best_model_path)
=======
        trainer = TorchTrainer(config) # initialize trainer
>>>>>>> 0a16c639

    # train
    if not config.eval:
        if config.linear:
            # model = linear.train_1vsrest(y, x)
            pass
        else:
            trainer.train()
    # test
    if 'test' in trainer.datasets:
        if config.linear:
            # linear.predict_values(model, x)
            pass
        else:
            trainer.test()


if __name__ == '__main__':
    wall_time = Timer()
    main()
    print(f'Wall time: {wall_time.time():.2f} (s)')<|MERGE_RESOLUTION|>--- conflicted
+++ resolved
@@ -156,68 +156,7 @@
         # load raw texts and generate tfidf, or load tfidf
         pass
     else:
-<<<<<<< HEAD
-        if config.checkpoint_path:
-            model = Model.load_from_checkpoint(
-                config.checkpoint_path, device=device,
-                model_name=config.model_name, silent=config.silent)
-        else:
-            word_dict = data_utils.load_or_build_text_dict(
-                dataset=datasets['train'],
-                vocab_file=config.vocab_file,
-                min_vocab_freq=config.min_vocab_freq,
-                embed_file=config.embed_file,
-                embed_cache_dir=config.embed_cache_dir,
-                silent=config.silent,
-                normalize_embed=config.normalize_embed
-            )
-            classes = data_utils.load_or_build_label(datasets, config.label_file, config.silent)
-            network = getattr(networks, config.model_name)(
-                embed_vecs=word_dict.vectors,
-                num_classes=len(classes),
-                **dict(config.network_config)
-            ).to(device)
-            if config.init_weight is not None:
-                init_weight = networks.get_init_weight_func(
-                    init_weight=config.init_weight)
-                network.apply(init_weight)
-
-            model = Model(
-                classes=classes,
-                word_dict=word_dict,
-                network=network,
-                log_path=log_path,
-                **dict(config)
-            )
-
-        # Set up dataset loader
-        train_loader = data_utils.get_dataset_loader(
-            data=datasets['train'],
-            word_dict=model.word_dict,
-            classes=model.classes,
-            device=device,
-            max_seq_length=config.max_seq_length,
-            batch_size=config.batch_size,
-            shuffle=config.shuffle,
-            data_workers=config.data_workers
-        )
-        val_loader = data_utils.get_dataset_loader(
-            data=datasets['val'],
-            word_dict=model.word_dict,
-            classes=model.classes,
-            device=device,
-            max_seq_length=config.max_seq_length,
-            batch_size=config.eval_batch_size,
-            data_workers=config.data_workers
-        )
-
-        # Start training
-        trainer.fit(model, train_loader, val_loader)
-        logging.info(f'Loading best model from `{checkpoint_callback.best_model_path}`...')
-        model = Model.load_from_checkpoint(checkpoint_callback.best_model_path)
-=======
         trainer = TorchTrainer(config) # initialize trainer
->>>>>>> 0a16c639
 
     # train
     if not config.eval:
