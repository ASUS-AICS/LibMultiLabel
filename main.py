--- conflicted
+++ resolved
@@ -87,14 +87,16 @@
         "--momentum", type=float, default=0.9, help="Momentum factor for SGD only (default: %(default)s)"
     )
     parser.add_argument(
-<<<<<<< HEAD
-        "--eps", type=float, default=1e-08, help="Epsilon of Adam-based optimizer (e.g., adam, adamw, or adamax) (default: %(default)s)"
-=======
+        "--eps",
+        type=float,
+        default=1e-08,
+        help="Epsilon of Adam-based optimizer (e.g., adam, adamw, or adamax) (default: %(default)s)",
+    )
+    parser.add_argument(
         "--lr_scheduler",
         type=str,
         default=None,
         help="Name of the learning rate scheduler (default: %(default)s)",
->>>>>>> 4c1d386d
     )
     parser.add_argument(
         "--patience",
