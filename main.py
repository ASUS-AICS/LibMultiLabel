--- conflicted
+++ resolved
@@ -129,10 +129,6 @@
                                  'cost_sensitive_micro', 'binary_and_multiclass',
                                  'tree'],
                         help='Technique for linear classification (default: %(default)s)')
-<<<<<<< HEAD
-    parser.add_argument('--save_all', action='store_true',
-                        help='Save all the predictions with decision value larger then 0. If used, the save_k_predictions must be set to 0')
-=======
 
     # tree options
     parser.add_argument('--tree_degree', type=int, default=100,
@@ -140,7 +136,8 @@
     parser.add_argument('--tree_max_depth', type=int, default=10,
                         help='Maximum depth of the tree (default: %(default)s)')
 
->>>>>>> b2b2415c
+    parser.add_argument('--save_all', action='store_true',
+                        help='Save all the predictions with decision value larger then 0. If used, the save_k_predictions must be set to 0')
     parser.add_argument('-h', '--help', action='help',
                         help="If you are trying to specify network config such as dropout or activation, use a yaml file instead. "
                              "See example configs in example_config")
