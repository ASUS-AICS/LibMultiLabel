import logging
import os

import numpy as np
from pytorch_lightning.callbacks.model_checkpoint import ModelCheckpoint
from transformers import AutoTokenizer

from libmultilabel.nn import data_utils
from libmultilabel.nn.model import Model
from libmultilabel.nn.metrics import get_metrics
from libmultilabel.nn.nn_utils import init_device, init_model, init_trainer, set_seed
from libmultilabel.common_utils import dump_log


class TorchTrainer:
    """A wrapper for training neural network models with pytorch lightning trainer.

    Args:
        config (AttributeDict): Config of the experiment.
        datasets (dict, optional): Datasets for training, validation, and test. Defaults to None.
        classes(list, optional): List of class names.
        word_dict(torchtext.vocab.Vocab, optional): A vocab object which maps tokens to indices.
        embed_vecs (torch.Tensor, optional): The pre-trained word vectors of shape (vocab_size, embed_dim).
        search_params (bool, optional): Enable pytorch-lightning trainer to report the results to ray tune
            on validation end during hyperparameter search. Defaults to False.
        save_checkpoints (bool, optional): Whether to save the last and the best checkpoint or not.
            Defaults to True.
    """
    def __init__(
        self,
        config: dict,
        datasets: dict = None,
        classes: list = None,
        word_dict: dict = None,
        embed_vecs = None,
        search_params: bool = False,
        save_checkpoints: bool = True
    ):
        self.run_name = config.run_name
        self.checkpoint_dir = config.checkpoint_dir
        self.log_path = config.log_path
        os.makedirs(self.checkpoint_dir, exist_ok=True)

        # Set up seed & device
        set_seed(seed=config.seed)
        self.device = init_device(use_cpu=config.cpu)
        self.config = config

        # Load pretrained tokenizer for dataset loader
        self.tokenizer = None
        tokenize_text = 'lm_weight' not in config.network_config
        if not tokenize_text:
            self.tokenizer = AutoTokenizer.from_pretrained(config.network_config['lm_weight'], use_fast=True)
        # Load dataset
        if datasets is None:
            self.datasets = data_utils.load_datasets(
                training_file=config.training_file,
                test_file=config.test_file,
                val_file=config.val_file,
                val_size=config.val_size,
                merge_train_val=config.merge_train_val,
                tokenize_text=tokenize_text,
                remove_no_label_data=config.remove_no_label_data
            )
        else:
            self.datasets = datasets

        self._setup_model(classes=classes,
                          word_dict=word_dict,
                          embed_vecs=embed_vecs,
                          log_path=self.log_path,
                          checkpoint_path=config.checkpoint_path)
        self.trainer = init_trainer(checkpoint_dir=self.checkpoint_dir,
                                    epochs=config.epochs,
                                    patience=config.patience,
                                    val_metric=config.val_metric,
                                    silent=config.silent,
                                    use_cpu=config.cpu,
                                    limit_train_batches=config.limit_train_batches,
                                    limit_val_batches=config.limit_val_batches,
                                    limit_test_batches=config.limit_test_batches,
                                    search_params=search_params,
                                    save_checkpoints=save_checkpoints)
        callbacks = [callback for callback in self.trainer.callbacks if isinstance(callback, ModelCheckpoint)]
        self.checkpoint_callback = callbacks[0] if callbacks else None

        # Dump config to log
        dump_log(self.log_path, config=config)

    def _setup_model(
        self,
        classes: list = None,
        word_dict: dict = None,
        embed_vecs = None,
        log_path: str = None,
        checkpoint_path: str = None
    ):
        """Setup model from checkpoint if a checkpoint path is passed in or specified in the config.
        Otherwise, initialize model from scratch.

        Args:
            classes(list): List of class names.
            word_dict(torchtext.vocab.Vocab): A vocab object which maps tokens to indices.
            embed_vecs (torch.Tensor): The pre-trained word vectors of shape (vocab_size, embed_dim).
            log_path (str): Path to the log file. The log file contains the validation
                results for each epoch and the test results. If the `log_path` is None, no performance
                results will be logged.
            checkpoint_path (str): The checkpoint to warm-up with.
        """
        if 'checkpoint_path' in self.config and self.config.checkpoint_path is not None:
            checkpoint_path = self.config.checkpoint_path

        if checkpoint_path is not None:
            logging.info(f'Loading model from `{checkpoint_path}`...')
            self.model = Model.load_from_checkpoint(checkpoint_path)
            self.label_desc_idx = None
            if self.config.label_file:
                classes, _, _ = data_utils.load_or_build_label(
                    self.datasets, self.config.label_file, self.config.include_test_labels, self.config.fewshot_threshold)
                # TBD: for zero-shot model
                self.model.classes = classes
                self.label_desc_idx = data_utils.load_label_description(self.config.label_file, self.model.classes, self.model.word_dict, embedding=False)
        else:
            logging.info('Initialize model from scratch.')
            if self.config.embed_file is not None:
                logging.info('Load word dictionary ')
                word_dict, embed_vecs = data_utils.load_or_build_text_dict(
                    dataset=self.datasets['train'],
                    vocab_file=self.config.vocab_file,
                    min_vocab_freq=self.config.min_vocab_freq,
                    embed_file=self.config.embed_file,
                    silent=self.config.silent,
                    normalize_embed=self.config.normalize_embed,
                    embed_cache_dir=self.config.embed_cache_dir
                )
            if not classes:
                classes, _, _ = data_utils.load_or_build_label(
                    self.datasets, self.config.label_file, self.config.include_test_labels, self.config.fewshot_threshold)

            self.label_desc_idx = None
            if self.config.label_file:
                self.label_desc_idx = data_utils.load_label_description(self.config.label_file, classes, word_dict, embedding=False)

            if self.config.val_metric not in self.config.monitor_metrics:
                logging.warn(
                    f'{self.config.val_metric} is not in `monitor_metrics`. Add {self.config.val_metric} to `monitor_metrics`.')
                self.config.monitor_metrics += [self.config.val_metric]

            self.model = init_model(model_name=self.config.model_name,
                                    network_config=dict(self.config.network_config),
                                    classes=classes,
                                    word_dict=word_dict,
                                    embed_vecs=embed_vecs,
                                    init_weight=self.config.init_weight,
                                    log_path=log_path,
                                    learning_rate=self.config.learning_rate,
                                    optimizer=self.config.optimizer,
                                    momentum=self.config.momentum,
                                    weight_decay=self.config.weight_decay,
                                    metric_threshold=self.config.metric_threshold,
                                    monitor_metrics=self.config.monitor_metrics,
                                    multiclass=self.config.multiclass,
                                    loss_function=self.config.loss_function,
                                    silent=self.config.silent,
                                    save_k_predictions=self.config.save_k_predictions
                                   )

    def _get_dataset_loader(self, split, shuffle=False):
        """Get dataset loader.

        Args:
            split (str): One of 'train', 'test', or 'val'.
            shuffle (bool): Whether to shuffle training data before each epoch. Defaults to False.

        Returns:
            torch.utils.data.DataLoader: Dataloader for the train, test, or valid dataset.
        """
        return data_utils.get_dataset_loader(
            data=self.datasets[split],
            word_dict=self.model.word_dict,
            classes=self.model.classes,
            device=self.device,
            max_seq_length=self.config.max_seq_length,
            batch_size=self.config.batch_size if split == 'train' else self.config.eval_batch_size,
            shuffle=shuffle,
            data_workers=self.config.data_workers,
            tokenizer=self.tokenizer,
<<<<<<< HEAD
            label_desc_idx=self.label_desc_idx
=======
            add_special_tokens=self.config.add_special_tokens
>>>>>>> 3719f0f8
        )

    def train(self):
        """Train model with pytorch lightning trainer. Set model to the best model after the training
        process is finished.
        """
        assert self.trainer is not None, "Please make sure the trainer is successfully initialized by `self._setup_trainer()`."
        train_loader = self._get_dataset_loader(split='train', shuffle=self.config.shuffle)

        if 'val' not in self.datasets:
            logging.info('No validation dataset is provided. Train without vaildation.')
            self.trainer.fit(self.model, train_loader)
        else:
            val_loader = self._get_dataset_loader(split='val')
            self.trainer.fit(self.model, train_loader, val_loader)

        # Set model to the best model. If the validation process is skipped during
        # training (i.e., val_size=0), the model is set to the last model.
        model_path = self.checkpoint_callback.best_model_path or self.checkpoint_callback.last_model_path
        if model_path:
            logging.info(f'Finished training. Load best model from {model_path}.')
            self._setup_model(checkpoint_path=model_path)
        else:
            logging.info('No model is saved during training. \
                If you want to save the best and the last model, please set `save_checkpoints` to True.')

    def test(self, split='test'):
        """Test model with pytorch lightning trainer. Top-k predictions are saved
        if `save_k_predictions` > 0.

        Args:
            split (str, optional): One of 'train', 'test', or 'val'. Defaults to 'test'.

        Returns:
            dict: Scores for all metrics in the dictionary format.
        """
        assert 'test' in self.datasets and self.trainer is not None

        logging.info(f'Testing on {split} set.')
        test_loader = self._get_dataset_loader(split=split)
<<<<<<< HEAD
        ###############################
        # from set_value import set_value
        # self.model = set_value(self.model)
        ###############################
        metric_dict = self.trainer.test(self.model, test_dataloaders=test_loader)[0]
=======
        metric_dict = self.trainer.test(self.model, dataloaders=test_loader)[0]
>>>>>>> 3719f0f8


        if self.config.save_k_predictions > 0:
            self.model.predict_top_k = self.config.save_k_predictions
            self._save_predictions(test_loader, self.config.predict_out_path)

        if self.config.fewshot_threshold > 0:
            classes, fewshot_start, zeroshot_start = data_utils.load_or_build_label(
                self.datasets, self.config.label_file, self.config.include_test_labels, self.config.fewshot_threshold)
            self.eval_zero_few(test_loader, classes, fewshot_start, zeroshot_start)

        return metric_dict

    def eval_zero_few(self, dataloader, classes, fewshot_start, zeroshot_start):
        model_eval_metric = self.model.eval_metric

        # Evaluate few-shot labels
        logging.info(f'=== Few-shot Labels ===')
        self.model.eval_label_set = (fewshot_start, zeroshot_start)
        n_eval_classes = zeroshot_start - fewshot_start
        self.model.eval_metric = get_metrics(self.config.metric_threshold, self.config.fewshot_monitor_metrics, n_eval_classes)
        metric_dict = self.trainer.test(self.model, test_dataloaders=dataloader)

        # Evaluate zero-shot labels
        logging.info(f'=== Zero-shot Labels ===')
        self.model.eval_label_set = (zeroshot_start, len(classes))
        n_eval_classes = len(classes) - zeroshot_start
        self.model.eval_metric = get_metrics(self.config.metric_threshold, self.config.fewshot_monitor_metrics, n_eval_classes)
        metric_dict = self.trainer.test(self.model, test_dataloaders=dataloader)

        self.model.eval_label_set = None
        self.model.eval_metric = model_eval_metric
        return

    def _save_predictions(self, dataloader, predict_out_path):
        """Save top k label results.

        Args:
            dataloader (torch.utils.data.DataLoader): Dataloader for the test or valid dataset.
            predict_out_path (str): Path to the an output file holding top k label results.
        """
        batch_predictions = self.trainer.predict(self.model, dataloaders=dataloader)
        ####################
        # pred_scores = np.vstack([batch['pred_scores']
                                # for batch in batch_predictions])
        # np.save(predict_out_path, pred_scores)
        # logging.info(f'Saved predictions to: {predict_out_path}')
        # return
        ############################
        pred_labels = np.vstack([batch['top_k_pred']
                                for batch in batch_predictions])
        pred_scores = np.vstack([batch['top_k_pred_scores']
                                for batch in batch_predictions])
        with open(predict_out_path, 'w') as fp:
            for pred_label, pred_score in zip(pred_labels, pred_scores):
                out_str = ' '.join([f'{self.model.classes[label]}:{score:.4}' for label, score in zip(
                    pred_label, pred_score)])
                fp.write(out_str+'\n')
        pred_labels = np.vectorize(lambda x: self.model.classes[x])(pred_labels)
        np.savez(predict_out_path.replace('.txt', '.npz'), pred_labels=pred_labels, pred_scores=pred_scores)
        logging.info(f'Saved predictions to: {predict_out_path}')<|MERGE_RESOLUTION|>--- conflicted
+++ resolved
@@ -185,11 +185,8 @@
             shuffle=shuffle,
             data_workers=self.config.data_workers,
             tokenizer=self.tokenizer,
-<<<<<<< HEAD
-            label_desc_idx=self.label_desc_idx
-=======
+            label_desc_idx=self.label_desc_idx,
             add_special_tokens=self.config.add_special_tokens
->>>>>>> 3719f0f8
         )
 
     def train(self):
@@ -230,16 +227,11 @@
 
         logging.info(f'Testing on {split} set.')
         test_loader = self._get_dataset_loader(split=split)
-<<<<<<< HEAD
         ###############################
         # from set_value import set_value
         # self.model = set_value(self.model)
         ###############################
-        metric_dict = self.trainer.test(self.model, test_dataloaders=test_loader)[0]
-=======
         metric_dict = self.trainer.test(self.model, dataloaders=test_loader)[0]
->>>>>>> 3719f0f8
-
 
         if self.config.save_k_predictions > 0:
             self.model.predict_top_k = self.config.save_k_predictions
